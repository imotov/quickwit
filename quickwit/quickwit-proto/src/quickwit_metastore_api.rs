--- conflicted
+++ resolved
@@ -189,19 +189,9 @@
     #[serde(skip_serializing_if = "Option::is_none")]
     pub end_timestamp: ::core::option::Option<i64>,
     /// Query text. The query language is that of tantivy.
-<<<<<<< HEAD
-    #[prost(string, tag = "4")]
-    pub query: ::prost::alloc::string::String,
-    /// Search fields.
-    ///
-    /// / Index incarnation id.
-    #[prost(string, repeated, tag = "5")]
-    pub search_fields: ::prost::alloc::vec::Vec<::prost::alloc::string::String>,
-=======
     /// Query AST serialized in JSON
     #[prost(string, tag = "6")]
     pub query_ast: ::prost::alloc::string::String,
->>>>>>> 87ffd5a8
 }
 #[derive(Serialize, Deserialize, utoipa::ToSchema)]
 #[allow(clippy::derive_partial_eq_without_eq)]
