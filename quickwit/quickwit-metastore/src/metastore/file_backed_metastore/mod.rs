--- conflicted
+++ resolved
@@ -1433,14 +1433,8 @@
         let delete_query = DeleteQuery {
             start_timestamp: None,
             end_timestamp: None,
-<<<<<<< HEAD
             index_uid: index_uid.to_string(),
-            query: "harry potter".to_string(),
-            search_fields: Vec::new(),
-=======
-            index_id: index_id.to_string(),
             query_ast: qast_helper("harry potter", &["body"]),
->>>>>>> 87ffd5a8
         };
 
         let delete_task_1 = metastore
@@ -1474,14 +1468,8 @@
         let delete_query = DeleteQuery {
             start_timestamp: None,
             end_timestamp: None,
-<<<<<<< HEAD
             index_uid: index_uid.to_string(),
-            query: "harry potter".to_string(),
-            search_fields: Vec::new(),
-=======
-            index_id: index_id_2.to_string(),
             query_ast: qast_helper("harry potter", &["body"]),
->>>>>>> 87ffd5a8
         };
         let delete_task_4 = metastore
             .create_delete_task(delete_query.clone())
